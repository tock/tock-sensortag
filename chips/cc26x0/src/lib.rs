#![feature(asm, concat_idents, const_fn, const_cell_new, try_from)]
#![no_std]
#![crate_name = "cc26x0"]
#![crate_type = "rlib"]
extern crate cc26xx;
extern crate cortexm3;
#[allow(unused_imports)]
#[macro_use]
extern crate kernel;

#[macro_use]
extern crate bitfield;

pub mod aon;
pub mod chip;
pub mod crt1;
pub mod uart;
pub mod i2c;
pub mod sensor;
pub mod hdc;
pub mod aux;
pub mod radio;
pub mod timer;
pub mod osc;
pub mod ioc;
pub mod prcm;
pub mod rtc;
pub mod gpio;
<<<<<<< HEAD
pub mod udma;
=======
pub mod tmp;

pub mod power;
pub mod peripherals;
pub mod power_manager;
pub mod peripheral_manager;
>>>>>>> 4ca7254b

// Since the setup code is converted from C -> Rust, we
// ignore side effects from the conversion (unused vars & muts).
#[allow(unused, unused_mut)]
mod setup;

pub use crt1::init;<|MERGE_RESOLUTION|>--- conflicted
+++ resolved
@@ -26,16 +26,13 @@
 pub mod prcm;
 pub mod rtc;
 pub mod gpio;
-<<<<<<< HEAD
 pub mod udma;
-=======
 pub mod tmp;
 
 pub mod power;
 pub mod peripherals;
 pub mod power_manager;
 pub mod peripheral_manager;
->>>>>>> 4ca7254b
 
 // Since the setup code is converted from C -> Rust, we
 // ignore side effects from the conversion (unused vars & muts).
