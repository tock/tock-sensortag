//! Power, Clock, and Reset Management (PRCM)
//!
//! For details see p.411 in the cc2650 technical reference manual.
//!
//! PRCM manages different power domains on the boards, specifically:
//!
//!     * RF Power domain
//!     * Serial Power domain
//!     * Peripheral Power domain
//!
//! It also manages the clocks attached to almost every peripheral, which needs to
//! be enabled before usage.

use kernel::common::regs::{ReadOnly, ReadWrite, WriteOnly};

#[repr(C)]
struct AonWucRegisters {
    mcu_clk: ReadWrite<u32>,
    // Fill out as needed
}

register_bitfields![
    u32,
    MCUClockControl [
        PWR_DWN_SRC OFFSET(0) NUMBITS(2) [
            NO_CLOCK = 0b00,
            SCLK_LF = 0b01
        ]
    ]
];

#[repr(C)]
struct PrcmRegisters {
    _reserved0: [ReadOnly<u8>; 0x0C],

    pub vd_ctl: ReadWrite<u32, VDControl::Register>,

    _reserved1: [ReadOnly<u8>; 0x18],

    // Write 1 in order to load settings
    pub clk_load_ctl: ReadWrite<u32, ClockLoad::Register>,

    pub rfc_clk_gate: ReadWrite<u32, ClockGate::Register>,

    _reserved2: [ReadOnly<u8>; 0xC],

    // TRNG, Crypto, and UDMA
    pub sec_dma_clk_run: ReadWrite<u32, SECDMAClockGate::Register>,
    pub sec_dma_clk_sleep: ReadWrite<u32, SECDMAClockGate::Register>,
    pub sec_dma_clk_deep_sleep: ReadWrite<u32, SECDMAClockGate::Register>,

    pub gpio_clk_gate_run: ReadWrite<u32, ClockGate::Register>,
    pub gpio_clk_gate_sleep: ReadWrite<u32, ClockGate::Register>,
    pub gpio_clk_gate_deep_sleep: ReadWrite<u32, ClockGate::Register>,

    pub gpt_clk_gate_run: ReadWrite<u32, ClockGate::Register>,
    pub gpt_clk_gate_sleep: ReadWrite<u32, ClockGate::Register>,
    pub gpt_clk_gate_deep_sleep: ReadWrite<u32, ClockGate::Register>,

    pub i2c_clk_gate_run: ReadWrite<u32, ClockGate::Register>,
    pub i2c_clk_gate_sleep: ReadWrite<u32, ClockGate::Register>,
    pub i2c_clk_gate_deep_sleep: ReadWrite<u32, ClockGate::Register>,

    pub uart_clk_gate_run: ReadWrite<u32, ClockGate::Register>,
    pub uart_clk_gate_sleep: ReadWrite<u32, ClockGate::Register>,
    pub uart_clk_gate_deep_sleep: ReadWrite<u32, ClockGate::Register>,

    _reserved3: [ReadOnly<u8>; 0xB4],

    // Power domain control 0
    pub pd_ctl0: ReadWrite<u32, PowerDomain0::Register>,
    pub pd_ctl0_rfc: WriteOnly<u32, PowerDomainSingle::Register>,
    pub pd_ctl0_serial: WriteOnly<u32, PowerDomainSingle::Register>,
    pub pd_ctl0_peripheral: WriteOnly<u32, PowerDomainSingle::Register>,

    _reserved5: [ReadOnly<u8>; 0x04],

    // Power domain status 0
    pub pd_stat0: ReadOnly<u32, PowerDomainStatus0::Register>,
    pub pd_stat0_rfc: ReadOnly<u32, PowerDomainSingle::Register>,
    pub pd_stat0_serial: ReadOnly<u32, PowerDomainSingle::Register>,
    pub pd_stat0_periph: ReadOnly<u32, PowerDomainSingle::Register>,

    _reserved7: [ReadOnly<u8>; 0x2C],

    pub pd_ctl1: ReadWrite<u32, PowerDomain1::Register>,

    _reserved8: [ReadOnly<u8>; 0x14],

    pub pd_stat1: ReadOnly<u32, PowerDomainStatus1::Register>,

    _reserved9: [ReadOnly<u8>; 0x38],

    pub rfc_mode_sel: ReadWrite<u32>,
}

register_bitfields![
    u32,
    VDControl [
        // Request a MCU power down, will only be enabled during
        // following conditions:
        //      * PDCTL1.CPU_ON = 0
        //      * PDCTL1.VIMS_MODE = 0
        //      * SECDMACLKGDS.DMA_CLK_EN = 0
        //      * SECDMACLKGDS.CRYPTO_CLK_EN = 0
        //      * RFC does not request the bus
        //      * System CPU in deepsleep
        MCU_VD_POWERDOWN  OFFSET(2) NUMBITS(1) [],
        ULDO              OFFSET(0) NUMBITS(1) []
    ],
    ClockLoad [
        LOAD_DONE   OFFSET(1) NUMBITS(1) [],
        LOAD        OFFSET(0) NUMBITS(1) []
    ],
    SECDMAClockGate [
        DMA_CLK_EN      OFFSET(8) NUMBITS(1) [],
        TRNG_CLK_EN     OFFSET(1) NUMBITS(1) [],
        CRYPTO_CLK_EN   OFFSET(0) NUMBITS(1) []
    ],
    ClockGate [
        CLK_EN  OFFSET(0) NUMBITS(1) []
    ],
    PowerDomain0 [
        PERIPH_ON   OFFSET(2) NUMBITS(1) [],
        SERIAL_ON   OFFSET(1) NUMBITS(1) [],
        RFC_ON      OFFSET(0) NUMBITS(1) []
    ],
    PowerDomain1 [
        VIMS_ON     OFFSET(3) NUMBITS(1) [],
        RFC_ON      OFFSET(2) NUMBITS(1) [],
        CPU_ON      OFFSET(1) NUMBITS(1) []
    ],
    PowerDomainSingle [
        ON  OFFSET(0) NUMBITS(1) []
    ],
    PowerDomainStatus0 [
        PERIPH_ON   OFFSET(2) NUMBITS(1) [],
        SERIAL_ON   OFFSET(1) NUMBITS(1) [],
        RFC_ON      OFFSET(0) NUMBITS(1) []
    ],
    PowerDomainStatus1 [
        VIMS_ON     OFFSET(3) NUMBITS(1) [],
        RFC_ON      OFFSET(2) NUMBITS(1) [],
        CPU_ON      OFFSET(1) NUMBITS(1) []
    ]
];

const PRCM_BASE: *mut PrcmRegisters = 0x4008_2000 as *mut PrcmRegisters;
const AON_WUC_BASE: *mut AonWucRegisters = 0x4009_1000 as *mut AonWucRegisters;

/// In order to save changes to the PRCM, we need to trigger
/// a clock to load the changes into the PRCM module.
fn prcm_commit() {
    let regs: &PrcmRegisters = unsafe { &*PRCM_BASE };
    regs.clk_load_ctl.write(ClockLoad::LOAD::SET);
    // Wait for the settings to take effect
    while !regs.clk_load_ctl.is_set(ClockLoad::LOAD_DONE) {}
}

/// This force disables DMA & Crypto clocks, since
/// they can not be turned on if we want to transition into deep sleep.
pub fn force_disable_dma_and_crypto() {
    let regs: &PrcmRegisters = unsafe { &*PRCM_BASE };

    // TODO(cpluss): do not override these, detect if enabled instead
    regs.sec_dma_clk_deep_sleep
        .modify(SECDMAClockGate::DMA_CLK_EN::CLEAR + SECDMAClockGate::CRYPTO_CLK_EN::CLEAR);

    prcm_commit();
}

/// The ULDO power source is a temporary power source
/// which could be enable to drive Peripherals in deep sleep.
pub fn acquire_uldo() {
    let regs: &PrcmRegisters = unsafe { &*PRCM_BASE };
    regs.vd_ctl.modify(VDControl::ULDO::SET);
}

/// It is no use to enable the ULDO power source constantly,
/// and it would need to be released once we go out of deep sleep
pub fn release_uldo() {
    let regs: &PrcmRegisters = unsafe { &*PRCM_BASE };
    regs.vd_ctl.modify(VDControl::ULDO::CLEAR);
}

pub fn mcu_power_down() {
    let regs: &PrcmRegisters = unsafe { &*PRCM_BASE };
    regs.vd_ctl.modify(VDControl::MCU_VD_POWERDOWN::SET);
}

pub enum PowerDomain {
    // Note: when RFC is to be enabled, you are required to use both
    // power domains (i.e enable RFC on both PowerDomain0 and PowerDomain1)
    RFC = 0,
    Serial = 1,
    Peripherals = 2,
    VIMS = 3,
    CPU = 4,
}

impl From<u32> for PowerDomain {
    fn from(n: u32) -> Self {
        match n {
            0 => PowerDomain::RFC,
            1 => PowerDomain::Serial,
            2 => PowerDomain::Peripherals,
            3 => PowerDomain::VIMS,
            4 => PowerDomain::CPU,
            _ => unimplemented!(),
        }
    }
}

pub struct Power(());

impl Power {
    pub fn enable_domain(domain: PowerDomain) {
        let regs: &PrcmRegisters = unsafe { &*PRCM_BASE };

        match domain {
            PowerDomain::Peripherals => {
                regs.pd_ctl0.modify(PowerDomain0::PERIPH_ON::SET);
                while !Power::is_enabled(PowerDomain::Peripherals) {}
            }
            PowerDomain::Serial => {
                regs.pd_ctl0.modify(PowerDomain0::SERIAL_ON::SET);
<<<<<<< HEAD
=======
                while !Power::is_enabled(PowerDomain::Serial) {}
>>>>>>> 4ca7254b
            }
            PowerDomain::RFC => {
                regs.pd_ctl0.modify(PowerDomain0::RFC_ON::SET);
                regs.pd_ctl1.modify(PowerDomain1::RFC_ON::SET);
<<<<<<< HEAD
            }
            _ => {
                panic!("Tried to turn on a power domain not yet specified!");
=======
                while !Power::is_enabled(PowerDomain::RFC) {}
            }
            PowerDomain::CPU => {
                regs.pd_ctl1.modify(PowerDomain1::CPU_ON::SET);
                while !Power::is_enabled(PowerDomain::CPU) {}
            }
            PowerDomain::VIMS => {
                regs.pd_ctl1.modify(PowerDomain1::VIMS_ON::SET);
                while !Power::is_enabled(PowerDomain::VIMS) {}
            }
        }
    }

    pub fn disable_domain(domain: PowerDomain) {
        let regs: &PrcmRegisters = unsafe { &*PRCM_BASE };

        match domain {
            PowerDomain::Peripherals => {
                regs.pd_ctl0.modify(PowerDomain0::PERIPH_ON::CLEAR);
            }
            PowerDomain::Serial => {
                regs.pd_ctl0.modify(PowerDomain0::SERIAL_ON::CLEAR);
            }
            PowerDomain::RFC => {
                regs.pd_ctl0.modify(PowerDomain0::RFC_ON::CLEAR);
                regs.pd_ctl1.modify(PowerDomain1::RFC_ON::CLEAR);
            }
            PowerDomain::CPU => {
                regs.pd_ctl1.modify(PowerDomain1::CPU_ON::CLEAR);
            }
            PowerDomain::VIMS => {
                regs.pd_ctl1.modify(PowerDomain1::VIMS_ON::CLEAR);
>>>>>>> 4ca7254b
            }
        }
    }

    pub fn is_enabled(domain: PowerDomain) -> bool {
        let regs: &PrcmRegisters = unsafe { &*PRCM_BASE };
        match domain {
            PowerDomain::Peripherals => regs.pd_stat0_periph.is_set(PowerDomainSingle::ON),
            PowerDomain::Serial => regs.pd_stat0_serial.is_set(PowerDomainSingle::ON),
            PowerDomain::RFC => {
                regs.pd_stat1.is_set(PowerDomainStatus1::RFC_ON)
                    && regs.pd_stat0.is_set(PowerDomainStatus0::RFC_ON)
            }
<<<<<<< HEAD
            _ => false,
=======
            PowerDomain::CPU => regs.pd_stat1.is_set(PowerDomainStatus1::CPU_ON),
            PowerDomain::VIMS => regs.pd_stat1.is_set(PowerDomainStatus1::VIMS_ON),
>>>>>>> 4ca7254b
        }
    }
}

pub struct Clock(());

impl Clock {
    pub fn enable_gpio() {
        let regs: &PrcmRegisters = unsafe { &*PRCM_BASE };
        regs.gpio_clk_gate_run.write(ClockGate::CLK_EN::SET);
        regs.gpio_clk_gate_sleep.write(ClockGate::CLK_EN::SET);
        regs.gpio_clk_gate_deep_sleep.write(ClockGate::CLK_EN::SET);
        prcm_commit();
    }

    pub fn enable_uart_run() {
        let regs: &PrcmRegisters = unsafe { &*PRCM_BASE };
        regs.uart_clk_gate_run.write(ClockGate::CLK_EN::SET);
        regs.uart_clk_gate_sleep.write(ClockGate::CLK_EN::SET);
        regs.uart_clk_gate_deep_sleep.write(ClockGate::CLK_EN::SET);
        prcm_commit();
    }

    pub fn disable_uart_run() {
        let regs: &PrcmRegisters = unsafe { &*PRCM_BASE };
        regs.uart_clk_gate_run.write(ClockGate::CLK_EN::CLEAR);
        regs.uart_clk_gate_sleep.write(ClockGate::CLK_EN::CLEAR);
        regs.uart_clk_gate_deep_sleep
            .write(ClockGate::CLK_EN::CLEAR);
        prcm_commit();
    }

    pub fn enable_trng() {
        let regs: &PrcmRegisters = unsafe { &*PRCM_BASE };
        regs.sec_dma_clk_run
            .write(SECDMAClockGate::TRNG_CLK_EN::SET);
<<<<<<< HEAD
        regs.sec_dma_clk_sleep
            .write(SECDMAClockGate::TRNG_CLK_EN::SET);
        regs.sec_dma_clk_deep_sleep
            .write(SECDMAClockGate::TRNG_CLK_EN::SET);

        prcm_commit();
    }

    pub fn enable_dma() {
        let regs: &PrcmRegisters = unsafe { &*PRCM_BASE };
        regs.sec_dma_clk_run
            .write(SECDMAClockGate::DMA_CLK_EN::SET);
        regs.sec_dma_clk_sleep
            .write(SECDMAClockGate::DMA_CLK_EN::SET);
        regs.sec_dma_clk_deep_sleep
            .write(SECDMAClockGate::DMA_CLK_EN::SET);
=======
        /*regs.sec_dma_clk_sleep
            .write(SECDMAClockGate::TRNG_CLK_EN::SET);
        regs.sec_dma_clk_deep_sleep
            .write(SECDMAClockGate::TRNG_CLK_EN::SET);*/
>>>>>>> 4ca7254b

        prcm_commit();
    }

    pub fn enable_rfc() {
        let regs: &PrcmRegisters = unsafe { &*PRCM_BASE };
        regs.rfc_clk_gate.write(ClockGate::CLK_EN::SET);
        prcm_commit();
    }

    pub fn disable_rfc() {
        let regs: &PrcmRegisters = unsafe { &*PRCM_BASE };
        regs.rfc_clk_gate.write(ClockGate::CLK_EN::CLEAR);
        prcm_commit();
    }

    pub fn enable_i2c() {
        let regs: &PrcmRegisters = unsafe { &*PRCM_BASE };
        regs.i2c_clk_gate_run.write(ClockGate::CLK_EN::SET);
        regs.i2c_clk_gate_sleep.write(ClockGate::CLK_EN::SET);
        regs.i2c_clk_gate_deep_sleep.write(ClockGate::CLK_EN::SET);
        prcm_commit();
    }

    pub fn enable_gpt() {
        let regs: &PrcmRegisters = unsafe { &*PRCM_BASE };
        regs.gpt_clk_gate_run.write(ClockGate::CLK_EN::SET);
        regs.gpt_clk_gate_sleep.write(ClockGate::CLK_EN::SET);
        regs.gpt_clk_gate_deep_sleep.write(ClockGate::CLK_EN::SET);
        prcm_commit();
    }

    pub fn i2c_run_clk_enabled() -> bool {
        let regs: &PrcmRegisters = unsafe { &*PRCM_BASE };
        regs.i2c_clk_gate_run.is_set(ClockGate::CLK_EN)
    }

    pub fn set_power_down_source(source: u32) {
        let regs: &AonWucRegisters = unsafe { &*AON_WUC_BASE };
        regs.mcu_clk.set(source & 0x01);
    }
}

pub fn rf_mode_sel(mode: u32) {
    let regs: &PrcmRegisters = unsafe { &*PRCM_BASE };
    regs.rfc_mode_sel.set(mode);
}<|MERGE_RESOLUTION|>--- conflicted
+++ resolved
@@ -224,19 +224,11 @@
             }
             PowerDomain::Serial => {
                 regs.pd_ctl0.modify(PowerDomain0::SERIAL_ON::SET);
-<<<<<<< HEAD
-=======
                 while !Power::is_enabled(PowerDomain::Serial) {}
->>>>>>> 4ca7254b
             }
             PowerDomain::RFC => {
                 regs.pd_ctl0.modify(PowerDomain0::RFC_ON::SET);
                 regs.pd_ctl1.modify(PowerDomain1::RFC_ON::SET);
-<<<<<<< HEAD
-            }
-            _ => {
-                panic!("Tried to turn on a power domain not yet specified!");
-=======
                 while !Power::is_enabled(PowerDomain::RFC) {}
             }
             PowerDomain::CPU => {
@@ -269,7 +261,6 @@
             }
             PowerDomain::VIMS => {
                 regs.pd_ctl1.modify(PowerDomain1::VIMS_ON::CLEAR);
->>>>>>> 4ca7254b
             }
         }
     }
@@ -283,12 +274,8 @@
                 regs.pd_stat1.is_set(PowerDomainStatus1::RFC_ON)
                     && regs.pd_stat0.is_set(PowerDomainStatus0::RFC_ON)
             }
-<<<<<<< HEAD
-            _ => false,
-=======
             PowerDomain::CPU => regs.pd_stat1.is_set(PowerDomainStatus1::CPU_ON),
             PowerDomain::VIMS => regs.pd_stat1.is_set(PowerDomainStatus1::VIMS_ON),
->>>>>>> 4ca7254b
         }
     }
 }
@@ -325,12 +312,10 @@
         let regs: &PrcmRegisters = unsafe { &*PRCM_BASE };
         regs.sec_dma_clk_run
             .write(SECDMAClockGate::TRNG_CLK_EN::SET);
-<<<<<<< HEAD
-        regs.sec_dma_clk_sleep
+        /*regs.sec_dma_clk_sleep
             .write(SECDMAClockGate::TRNG_CLK_EN::SET);
         regs.sec_dma_clk_deep_sleep
-            .write(SECDMAClockGate::TRNG_CLK_EN::SET);
-
+            .write(SECDMAClockGate::TRNG_CLK_EN::SET);*/
         prcm_commit();
     }
 
@@ -342,13 +327,6 @@
             .write(SECDMAClockGate::DMA_CLK_EN::SET);
         regs.sec_dma_clk_deep_sleep
             .write(SECDMAClockGate::DMA_CLK_EN::SET);
-=======
-        /*regs.sec_dma_clk_sleep
-            .write(SECDMAClockGate::TRNG_CLK_EN::SET);
-        regs.sec_dma_clk_deep_sleep
-            .write(SECDMAClockGate::TRNG_CLK_EN::SET);*/
->>>>>>> 4ca7254b
-
         prcm_commit();
     }
 
