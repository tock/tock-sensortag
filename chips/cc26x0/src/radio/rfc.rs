--- conflicted
+++ resolved
@@ -215,11 +215,8 @@
         //bell_regs.rf_cpe_interrupt_enable.set(0xFFFFFFFF);
         bell_regs.rf_cpe_interrupt_enable.write(
             RFCpeInterrupts::INTERNAL_ERROR::SET + RFCpeInterrupts::COMMAND_DONE::SET
-<<<<<<< HEAD
-                + RFCpeInterrupts::BOOT_DONE::SET + RFCpeInterrupts::TX_DONE::SET,
-=======
                 /*+ RFCpeInterrupts::BOOT_DONE::SET*/ + RFCpeInterrupts::TX_DONE::SET,
->>>>>>> 4ca7254b
+
         );
         // Clear interrupt flags that might've been set by the init commands
         bell_regs.rf_cpe_interrupt_flags.set(0x00);
@@ -237,8 +234,6 @@
         self.send_direct(&DirectCommand::new(RFC_PING, 0))
             .ok()
             .expect("could not ping the radio module.");
-<<<<<<< HEAD
-=======
     }
 
     pub fn disable(&self) {
@@ -282,17 +277,13 @@
 
         // We're disabled, so reset the mode
         self.mode.set(None);
->>>>>>> 4ca7254b
     }
 
     pub fn setup(&self, reg_override: u32) {
         let mode = self.mode
             .get()
             .expect("No RF mode selected, can not setup.");
-<<<<<<< HEAD
-=======
-
->>>>>>> 4ca7254b
+
         let cmd = RfcCommandRadioSetup {
             command_no: RFC_SETUP,
             status: 0,
