--- conflicted
+++ resolved
@@ -91,11 +91,7 @@
         let aux_regs: &AuxWucRegisters = unsafe { &*self.aux_regs };
         match clock {
             AuxClock::OscillatorControl => {
-<<<<<<< HEAD
-                aux_regs.mod_clk_en0.set(aux_regs.mod_clk_en0.get() | 0x40);
-=======
                 aux_regs.mod_clk_en0.modify(ModClkEn0::AUX_DDI0_OSC::SET);
->>>>>>> 4ca7254b
             }
             AuxClock::Semaphores => {
                 aux_regs.mod_clk_en0.modify(ModClkEn0::SMPH::SET);
@@ -106,13 +102,8 @@
     pub fn clock_is_active(&self, clock: AuxClock) -> bool {
         let aux_regs: &AuxWucRegisters = unsafe { &*self.aux_regs };
         match clock {
-<<<<<<< HEAD
-            AuxClock::OscillatorControl => (aux_regs.mod_clk_en0.get() & 0x40) != 0,
-            AuxClock::Semaphores => (aux_regs.mod_clk_en0.get() & 0x1) != 0,
-=======
             AuxClock::OscillatorControl => aux_regs.mod_clk_en0.is_set(ModClkEn0::AUX_DDI0_OSC),
             AuxClock::Semaphores => aux_regs.mod_clk_en0.is_set(ModClkEn0::SMPH),
->>>>>>> 4ca7254b
         }
     }
 
@@ -134,24 +125,6 @@
         aux_regs.pwr_dwn_req.write(PwrDwnReq::REQ::SET);
         while aux_regs.pwr_dwn_ack.get() != 1 {}
 
-<<<<<<< HEAD
-        // Disable the clock
-        const AUX_CLK_POWER_DOWN_SRC: u32 = 0x00001800;
-        aon_regs
-            .aux_clk
-            .set(aon_regs.aux_clk.get() & !AUX_CLK_POWER_DOWN_SRC);
-
-        // Disable SRAM retention of the aux
-        aon_regs.aux_cfg.set(0);
-
-        self.wakeup_event(WakeupMode::AllowSleep);
-
-        // Make a power off request and disconnect the bus
-        aux_regs.pwr_off_req.set(1);
-        aux_regs.mcu_bus_ctl.set(1);
-
-        while self.power_status() != WakeupMode::AllowSleep {}
-=======
         aux_regs.pwr_dwn_req.write(PwrDwnReq::REQ::CLEAR);
         while aux_regs.pwr_dwn_ack.get() != 0 {}
     }
@@ -160,18 +133,12 @@
         let aux_regs: &AuxWucRegisters = unsafe { &*self.aux_regs };
         aux_regs.pwr_off_req.write(PwrOffReq::REQ::SET);
         aux_regs.mcu_bus_ctl.write(McuBusCtl::DISCONNECT_REQ::SET);
->>>>>>> 4ca7254b
     }
 
     pub fn wakeup_event(&self, mode: WakeupMode) {
         match mode {
-<<<<<<< HEAD
-            WakeupMode::AllowSleep => aon_regs.aux_ctl.set(0),
-            WakeupMode::WakeUp => aon_regs.aux_ctl.set(1),
-=======
             WakeupMode::AllowSleep => aon::AON.aux_wakeup(false),
             WakeupMode::WakeUp => aon::AON.aux_wakeup(true),
->>>>>>> 4ca7254b
         }
     }
 
