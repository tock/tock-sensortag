--- conflicted
+++ resolved
@@ -38,228 +38,4 @@
 
 MPU_MIN_ALIGN = 4;
 
-<<<<<<< HEAD
-MEMORY
-{
-  rom (rx)  : ORIGIN = ROM_ORIGIN, LENGTH =  ROM_LENGTH
-  prog (rx) : ORIGIN = PROG_ORIGIN, LENGTH = PROG_LENGTH
-  ccfg (rx) : ORIGIN = CCFG_ORIGIN, LENGTH =  CCFG_LENGTH
-  ram (rwx) : ORIGIN = RAM_ORIGIN, LENGTH =  RAM_LENGTH
-}
-
-__stack_size__ = DEFINED(__stack_size__) ? __stack_size__ : 0x1000;
-
-SECTIONS
-{
-    /* STATIC ELEMENTS FOR TOCK KERNEL */
-    .text :
-    {
-        . = ALIGN(4);
-        _textstart = .;         /* Symbol expected by some MS build toolchains */
-        _stext = .;         /* First of standard s,e (start/end) pair */
-
-        /* Place vector table at the beginning of ROM.
-         *
-         * The first 16 entries in the ARM vector table are defined by ARM and
-         * are common among all ARM chips. The remaining entries are
-         * chip-specific, which Tock defines in a separate .irqs section
-         *
-         * http://infocenter.arm.com/help/index.jsp?topic=/com.arm.doc.dui0553a/BABIFJFG.html
-         */
-        KEEP(*(.vectors .vectors.*))
-        KEEP(*(.irqs))
-
-        /* .text and .rodata hold most program code and immutable constants */
-        /* .gnu.linkonce hold C++ elements with vague linkage
-                https://gcc.gnu.org/onlinedocs/gcc/Vague-Linkage.html */
-        *(.text .text.* .gnu.linkonce.t.*)
-        *(.rodata .rodata* .gnu.linkonce.r.*)
-
-        /* C++ exception unwinding information */
-        *(.ARM.extab* .gnu.linkonce.armextab.*)
-
-        /* glue_7 and glue_7t hold helper functions emitted by the compiler to
-           support interworking (linking between functions in ARM and THUMB
-           mode). Note that Cortex-M's do not support ARM mode, but this is left
-           here to save someone headache if they ever attempt to port Tock to a
-           Cortex-A core.  */
-        *(.glue_7t) *(.glue_7)
-
-
-        /* Constructor and destructor sections:
-
-           - init/fini
-              Defined by ELF as sections that hold `process
-              initialization/termination code`
-           - {pre}{init/fini}_array_{start/end}
-              Symbols used by the C runtime for initialization / termination
-           - ctors/dtors
-              Symbols used by the C++ runtime for initialization / termination
-        */
-        . = ALIGN(4);
-        KEEP(*(.init))
-        . = ALIGN(4);
-        __preinit_array_start = .;
-        KEEP (*(.preinit_array))
-        __preinit_array_end = .;
-
-        . = ALIGN(4);
-        __init_array_start = .;
-        KEEP (*(SORT(.init_array.*)))
-        KEEP (*(.init_array))
-        __init_array_end = .;
-
-        . = ALIGN(4);
-        KEEP (*crtbegin.o(.ctors))
-        KEEP (*(EXCLUDE_FILE (*crtend.o) .ctors))
-        KEEP (*(SORT(.ctors.*)))
-        KEEP (*crtend.o(.ctors))
-
-        . = ALIGN(4);
-        KEEP(*(.fini))
-
-        . = ALIGN(4);
-        __fini_array_start = .;
-        KEEP (*(.fini_array))
-        KEEP (*(SORT(.fini_array.*)))
-        __fini_array_end = .;
-
-        KEEP (*crtbegin.o(.dtors))
-        KEEP (*(EXCLUDE_FILE (*crtend.o) .dtors))
-        KEEP (*(SORT(.dtors.*)))
-        KEEP (*crtend.o(.dtors))
-        /* End constructor/destructor */
-    } > rom
-
-
-    /* ARM Exception support
-     *
-     * This contains compiler-generated support for unwinding the stack,
-     * consisting of key-value pairs of function addresses and information on
-     * how to unwind stack frames.
-     * https://wiki.linaro.org/KenWerner/Sandbox/libunwind?action=AttachFile&do=get&target=libunwind-LDS.pdf
-     *
-     * .ARM.exidx is sorted, so has to go in its own output section.
-     */
-    PROVIDE_HIDDEN (__exidx_start = .);
-    .ARM.exidx :
-    {
-      /* (C++) Index entries for section unwinding */
-      *(.ARM.exidx* .gnu.linkonce.armexidx.*)
-    } > rom
-    PROVIDE_HIDDEN (__exidx_end = .);
-
-    /* Region for on-chip kernel non-volatile storage.
-     * Align on 512 bytes since that is the page size.
-     * Volumes within this region are allocated with the
-     * storage_volume! macro in utils.rs. */
-    . = ALIGN(512);
-    .storage :
-    {
-      _sstorage = .;
-      *(.storage* storage*)
-      _estorage = .;
-    } > rom
-    . = ALIGN(512);
-
-    /* Mark the end of static elements */
-    . = ALIGN(4);
-    _etext = .;
-    _textend = .;   /* alias for _etext expected by some MS toolchains */
-
-
-    .ccfg : {
-        KEEP(*(.ccfg))
-    } > ccfg
-
-
-    /* STATIC ELEMENTS FOR TOCK APPLICATIONS */
-    .apps :
-    {
-        /* _sapps symbol used by tock to look for first application */
-        . = ALIGN(4);
-        _sapps = .;
-
-        /* Optional .app sections a convenience mechanism to bundle tock
-           kernel and apps into a single image */
-        KEEP (*(.app.*))
-    } > prog
-
-
-
-    /* Kernel data that must be relocated. This is program data that is
-     * exepected to live in SRAM, but is initialized with a value. This data is
-     * physically placed into flash and is copied into SRAM by Tock. The
-     * symbols here will be defined with addresses in SRAM.
-     *
-     * Tock assumes the relocation section follows all static elements and will
-     * copy (_erelocate - _srelocate) bytes from _etext to _srelocate.
-     */
-    .relocate : AT (_etext)
-    {
-        . = ALIGN(4);
-        _srelocate = .;
-        *(.ramfunc .ramfunc.*);
-        *(.data .data.*);
-
-        . = ALIGN(4);
-        _erelocate = .;
-    } > ram
-
-
-
-
-    .sram (NOLOAD) :
-    {
-        /* Kernel stack.
-         *
-         * To keep all kernel memory contiguous (eases MPU protection of kernel
-         * data), Tock next places its own stack into SRAM.
-         */
-        . = ALIGN(8);
-         _sstack = .;
-
-        . = . + __stack_size__;
-
-        . = ALIGN(8);
-        _estack = .;
-
-
-
-        /* Kernel BSS section. Memory that is expected to be initialized to
-         * zero.
-         *
-         * Elements in this section do not contribute to the binary size. Tock
-         * initialization will write zeros to the memory between _szero and
-         * _ezero.
-         *
-         * Elements placed in the .bss and .COMMON sections are simply used to
-         * measure amount of memory to zero out.
-         */
-        . = ALIGN(4);
-        _szero = .;
-
-        *(.bss .bss.*)
-        *(COMMON)
-
-        . = ALIGN(4);
-        _ezero = .;
-    
-        /* Application Memory.
-         *
-         * Tock uses the remainder of SRAM for application memory.
-         *
-         * Currently, Tock allocates a fixed array of application memories at
-         * compile-time, and that array is simply placed here. A possible
-         * future enhancement may allow the kernel to parcel this memory space
-         * dynamically, requiring changes to this section.
-         */
-         
-        . = ALIGN(MPU_MIN_ALIGN);
-        *(.app_memory)
-    } > ram
-    
-}
-=======
 INCLUDE ../../tock/boards/kernel_layout.ld
->>>>>>> 4ca7254b
