#![no_std]
#![no_main]
#![feature(lang_items, compiler_builtins_lib, asm)]

extern crate capsules;
extern crate compiler_builtins;

extern crate cc26x0;
extern crate cc26xx;

#[allow(unused_imports)]
#[macro_use(debug, debug_gpio, static_init)]
extern crate kernel;

use cc26xx::{aon, trng};
use cc26x0::{gpio, radio, rtc, uart};

#[macro_use]
pub mod io;

// How should the kernel respond when a process faults.
const FAULT_RESPONSE: kernel::process::FaultResponse = kernel::process::FaultResponse::Panic;

// Number of concurrent processes this platform supports.
const NUM_PROCS: usize = 2;
//
static mut PROCESSES: [Option<&'static mut kernel::Process<'static>>; NUM_PROCS] = [None, None];

#[link_section = ".app_memory"]
static mut APP_MEMORY: [u8; 11264] = [0; 11264];

#[link_section = ".dma_control_table"]
static DMA_CFG: [u8; 1024] = [0; 1024];

pub struct Platform {
    ble_radio: &'static capsules::ble_advertising_driver::BLE<
        'static,
        radio::ble::Ble,
        capsules::virtual_alarm::VirtualMuxAlarm<'static, rtc::Rtc>,
    >,
    gpio: &'static capsules::gpio::GPIO<'static, gpio::GPIOPin>,
    led: &'static capsules::led::LED<'static, gpio::GPIOPin>,
    button: &'static capsules::button::Button<'static, gpio::GPIOPin>,
    console: &'static capsules::console::Console<'static, uart::UART>,
    alarm: &'static capsules::alarm::AlarmDriver<
        'static,
        capsules::virtual_alarm::VirtualMuxAlarm<'static, rtc::Rtc>,
    >,
    rng: &'static capsules::rng::SimpleRng<'static, trng::Trng>,
}

impl kernel::Platform for Platform {
    fn with_driver<F, R>(&self, driver_num: usize, f: F) -> R
    where
        F: FnOnce(Option<&kernel::Driver>) -> R,
    {
        match driver_num {
            capsules::console::DRIVER_NUM => f(Some(self.console)),
            capsules::gpio::DRIVER_NUM => f(Some(self.gpio)),
            capsules::led::DRIVER_NUM => f(Some(self.led)),
            capsules::button::DRIVER_NUM => f(Some(self.button)),
            capsules::alarm::DRIVER_NUM => f(Some(self.alarm)),
            capsules::ble_advertising_driver::DRIVER_NUM => f(Some(self.ble_radio)),
            capsules::rng::DRIVER_NUM => f(Some(self.rng)),
            _ => f(None),
        }
    }
}

#[no_mangle]
pub unsafe fn reset_handler() {
    cc26x0::init();

    // Setup AON event defaults
    aon::AON_EVENT.setup();

    // Power on peripheral domain and gpio clocks
    gpio::power_on_gpio();

    // LEDs
    let led_pins = static_init!(
        [(&'static gpio::GPIOPin, capsules::led::ActivationMode); 2],
        [
<<<<<<< HEAD
            (&gpio::PORT[10], capsules::led::ActivationMode::ActiveHigh), // Red
            (&gpio::PORT[15], capsules::led::ActivationMode::ActiveHigh)  // Green
=======
            (&gpio::PORT[6], capsules::led::ActivationMode::ActiveHigh), // Red
            (&gpio::PORT[7], capsules::led::ActivationMode::ActiveHigh)  // Green
>>>>>>> bce17888
        ]
    );
    let led = static_init!(
        capsules::led::LED<'static, gpio::GPIOPin>,
        capsules::led::LED::new(led_pins)
    );

    // BUTTONs
    let button_pins = static_init!(
        [(&'static gpio::GPIOPin, capsules::button::GpioMode); 2],
        [
            (&gpio::PORT[0], capsules::button::GpioMode::LowWhenPressed), // Button 2
            (&gpio::PORT[4], capsules::button::GpioMode::LowWhenPressed)  // Button 1
        ]
    );
    let button = static_init!(
        capsules::button::Button<'static, gpio::GPIOPin>,
        capsules::button::Button::new(button_pins, kernel::Grant::create())
    );
    for &(btn, _) in button_pins.iter() {
        btn.set_client(button);
    }

<<<<<<< HEAD
    uart::UART0.set_pins(29, 28);

=======
    uart::UART0.set_pins(3, 2);
>>>>>>> bce17888
    let console = static_init!(
        capsules::console::Console<uart::UART>,
        capsules::console::Console::new(
            &uart::UART0,
            115200,
            &mut capsules::console::WRITE_BUF,
            &mut capsules::console::READ_BUF,
            kernel::Grant::create()
        )
    );
    kernel::hil::uart::UART::set_client(&uart::UART0, console);
    console.initialize();

    // Attach the kernel debug interface to this console
    let kc = static_init!(capsules::console::App, capsules::console::App::default());
    kernel::debug::assign_console_driver(Some(console), kc);

    // Setup for remaining GPIO pins
    let gpio_pins = static_init!(
        [&'static gpio::GPIOPin; 26],
        [
            &gpio::PORT[1],
            &gpio::PORT[2],
            &gpio::PORT[3],
            &gpio::PORT[5],
            &gpio::PORT[8],
            &gpio::PORT[9],
            &gpio::PORT[10],
            &gpio::PORT[11],
            &gpio::PORT[12],
            &gpio::PORT[13],
            &gpio::PORT[14],
            &gpio::PORT[15],
            &gpio::PORT[16],
            &gpio::PORT[17],
            &gpio::PORT[18],
            &gpio::PORT[19],
            &gpio::PORT[20],
            &gpio::PORT[21],
            &gpio::PORT[22],
            &gpio::PORT[23],
            &gpio::PORT[24],
            &gpio::PORT[25],
            &gpio::PORT[26],
            &gpio::PORT[27],
            &gpio::PORT[30],
            &gpio::PORT[31]
        ]
    );
    let gpio = static_init!(
        capsules::gpio::GPIO<'static, gpio::GPIOPin>,
        capsules::gpio::GPIO::new(gpio_pins)
    );
    for pin in gpio_pins.iter() {
        pin.set_client(gpio);
    }

    let rtc = &rtc::RTC;
    rtc.start();

    let mux_alarm = static_init!(
        capsules::virtual_alarm::MuxAlarm<'static, rtc::Rtc>,
        capsules::virtual_alarm::MuxAlarm::new(&rtc::RTC)
    );
    rtc.set_client(mux_alarm);

    let virtual_alarm1 = static_init!(
        capsules::virtual_alarm::VirtualMuxAlarm<'static, rtc::Rtc>,
        capsules::virtual_alarm::VirtualMuxAlarm::new(mux_alarm)
    );
    let alarm = static_init!(
        capsules::alarm::AlarmDriver<
            'static,
            capsules::virtual_alarm::VirtualMuxAlarm<'static, rtc::Rtc>,
        >,
        capsules::alarm::AlarmDriver::new(virtual_alarm1, kernel::Grant::create())
    );
    virtual_alarm1.set_client(alarm);
    let ble_radio_virtual_alarm = static_init!(
        capsules::virtual_alarm::VirtualMuxAlarm<'static, rtc::Rtc>,
        capsules::virtual_alarm::VirtualMuxAlarm::new(mux_alarm)
    );

    trng::TRNG.enable();
    let rng = static_init!(
        capsules::rng::SimpleRng<'static, trng::Trng>,
        capsules::rng::SimpleRng::new(&trng::TRNG, kernel::Grant::create())
    );
    trng::TRNG.set_client(rng);

    // Use BLE
    radio::RFC.set_client(&radio::BLE);
    let ble_radio = static_init!(
        capsules::ble_advertising_driver::BLE<
            'static,
            radio::ble::Ble,
            capsules::virtual_alarm::VirtualMuxAlarm<'static, rtc::Rtc>,
        >,
        capsules::ble_advertising_driver::BLE::new(
            &mut radio::BLE,
            kernel::Grant::create(),
            &mut capsules::ble_advertising_driver::BUF,
            ble_radio_virtual_alarm
        )
    );
    kernel::hil::ble_advertising::BleAdvertisementDriver::set_receive_client(
        &radio::BLE,
        ble_radio,
    );
    kernel::hil::ble_advertising::BleAdvertisementDriver::set_transmit_client(
        &radio::BLE,
        ble_radio,
    );
    ble_radio_virtual_alarm.set_client(ble_radio);

    let sensortag = Platform {
        ble_radio,
        gpio,
        led,
        button,
        console,
        alarm,
        rng,
    };

    let mut chip = cc26x0::chip::Cc26x0::new();

    debug!("Initialization complete. Entering main loop\r");
    
    extern "C" {
        /// Beginning of the ROM region containing app images.
        static _sapps: u8;
    }

    kernel::process::load_processes(
        &_sapps as *const u8,
        &mut APP_MEMORY,
        &mut PROCESSES,
        FAULT_RESPONSE,
    );

    kernel::main(
        &sensortag,
        &mut chip,
        &mut PROCESSES,
        &kernel::ipc::IPC::new(),
    );
}<|MERGE_RESOLUTION|>--- conflicted
+++ resolved
@@ -81,13 +81,8 @@
     let led_pins = static_init!(
         [(&'static gpio::GPIOPin, capsules::led::ActivationMode); 2],
         [
-<<<<<<< HEAD
             (&gpio::PORT[10], capsules::led::ActivationMode::ActiveHigh), // Red
             (&gpio::PORT[15], capsules::led::ActivationMode::ActiveHigh)  // Green
-=======
-            (&gpio::PORT[6], capsules::led::ActivationMode::ActiveHigh), // Red
-            (&gpio::PORT[7], capsules::led::ActivationMode::ActiveHigh)  // Green
->>>>>>> bce17888
         ]
     );
     let led = static_init!(
@@ -111,12 +106,8 @@
         btn.set_client(button);
     }
 
-<<<<<<< HEAD
     uart::UART0.set_pins(29, 28);
 
-=======
-    uart::UART0.set_pins(3, 2);
->>>>>>> bce17888
     let console = static_init!(
         capsules::console::Console<uart::UART>,
         capsules::console::Console::new(
@@ -142,14 +133,14 @@
             &gpio::PORT[2],
             &gpio::PORT[3],
             &gpio::PORT[5],
+            &gpio::PORT[6],
+            &gpio::PORT[7],
             &gpio::PORT[8],
             &gpio::PORT[9],
-            &gpio::PORT[10],
             &gpio::PORT[11],
             &gpio::PORT[12],
             &gpio::PORT[13],
             &gpio::PORT[14],
-            &gpio::PORT[15],
             &gpio::PORT[16],
             &gpio::PORT[17],
             &gpio::PORT[18],
